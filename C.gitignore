# Prerequisites
*.d

# Object files
*.o
*.ko
*.obj
*.elf

# Linker output
*.ilk
*.map
*.exp

# Precompiled Headers
*.gch
*.pch

# Libraries
*.lib
*.a
*.la
*.lo

# Shared objects (inc. Windows DLLs)
*.dll
*.so
*.so.*
*.dylib

# Executables
*.exe
*.out
*.app
*.i*86
*.x86_64
*.hex

# Debug files
*.dSYM/
*.su
<<<<<<< HEAD
*.idb
*.pdb
=======

# Kernel Module Compile Results
*.mod*
*.cmd
modules.order
Module.symvers
Mkfile.old
dkms.conf
>>>>>>> 4cefae5d
<|MERGE_RESOLUTION|>--- conflicted
+++ resolved
@@ -39,10 +39,8 @@
 # Debug files
 *.dSYM/
 *.su
-<<<<<<< HEAD
 *.idb
 *.pdb
-=======
 
 # Kernel Module Compile Results
 *.mod*
@@ -50,5 +48,4 @@
 modules.order
 Module.symvers
 Mkfile.old
-dkms.conf
->>>>>>> 4cefae5d
+dkms.conf