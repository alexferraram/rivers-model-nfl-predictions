# Object files
*.o
*.ko
*.obj
*.elf

# Libraries
*.lib
*.a

# Shared objects (inc. Windows DLLs)
*.dll
*.so
*.so.*
*.dylib

# Executables
*.exe
*.out
*.app
<<<<<<< HEAD
*.i*86
*.x86_64
=======
*.hex
>>>>>>> ecfdeba7
<|MERGE_RESOLUTION|>--- conflicted
+++ resolved
@@ -18,9 +18,6 @@
 *.exe
 *.out
 *.app
-<<<<<<< HEAD
 *.i*86
 *.x86_64
-=======
-*.hex
->>>>>>> ecfdeba7
+*.hex