# -*- mode: gitignore; -*-
*~
\#*\#
/.emacs.desktop
/.emacs.desktop.lock
*.elc
auto-save-list
tramp
.\#*

# Org-mode
.org-id-locations
*_archive

# flymake-mode
*_flymake.*

# eshell files
/eshell/history
/eshell/lastdir

# elpa packages
/elpa/

# reftex files
*.rel

# AUCTeX auto folder
/auto/

# cask packages
.cask/

<<<<<<< HEAD
# Flycheck
flycheck_*.el
=======
# server auth directory
/server/
>>>>>>> 3a529da6
<|MERGE_RESOLUTION|>--- conflicted
+++ resolved
@@ -31,10 +31,8 @@
 # cask packages
 .cask/
 
-<<<<<<< HEAD
 # Flycheck
 flycheck_*.el
-=======
+
 # server auth directory
-/server/
->>>>>>> 3a529da6
+/server/