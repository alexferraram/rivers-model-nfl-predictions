<<<<<<< HEAD
# Covers JetBrains IDEs: IntelliJ, RubyMine, PhpStorm, AppCode, PyCharm
# Reference https://intellij-support.jetbrains.com/entries/23393067

# User-specific stuff:
.idea/workspace.xml
.idea/tasks.xml
.idea/dictionaries
=======
# Covers JetBrains IDEs: IntelliJ, RubyMine, PhpStorm, AppCode, PyCharm, CLion, Android Studio and Webstorm

*.iml

## Directory-based project format:
.idea/
# if you remove the above rule, at least ignore the following:

# User-specific stuff:
# .idea/workspace.xml
# .idea/tasks.xml
# .idea/dictionaries
# .idea/shelf
>>>>>>> 495ce0e4

# Sensitive or high-churn files:
.idea/dataSources.ids
.idea/dataSources.xml
.idea/sqlDataSources.xml
.idea/dynamic.xml
.idea/uiDesigner.xml

# Gradle:
.idea/gradle.xml
.idea/libraries

# Mongo Explorer plugin:
.idea/mongoSettings.xml

## File-based project format:
*.iws

## Plugin-specific files:

# IntelliJ
/out/

# mpeltonen/sbt-idea plugin
.idea_modules/

# JIRA plugin
atlassian-ide-plugin.xml

# Crashlytics plugin (for Android Studio and IntelliJ)
com_crashlytics_export_strings.xml
crashlytics.properties
crashlytics-build.properties
fabric.properties<|MERGE_RESOLUTION|>--- conflicted
+++ resolved
@@ -1,26 +1,10 @@
-<<<<<<< HEAD
-# Covers JetBrains IDEs: IntelliJ, RubyMine, PhpStorm, AppCode, PyCharm
+# Covers JetBrains IDEs: IntelliJ, RubyMine, PhpStorm, AppCode, PyCharm, CLion, Android Studio and Webstorm
 # Reference https://intellij-support.jetbrains.com/entries/23393067
 
 # User-specific stuff:
 .idea/workspace.xml
 .idea/tasks.xml
 .idea/dictionaries
-=======
-# Covers JetBrains IDEs: IntelliJ, RubyMine, PhpStorm, AppCode, PyCharm, CLion, Android Studio and Webstorm
-
-*.iml
-
-## Directory-based project format:
-.idea/
-# if you remove the above rule, at least ignore the following:
-
-# User-specific stuff:
-# .idea/workspace.xml
-# .idea/tasks.xml
-# .idea/dictionaries
-# .idea/shelf
->>>>>>> 495ce0e4
 
 # Sensitive or high-churn files:
 .idea/dataSources.ids
