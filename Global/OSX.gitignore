<<<<<<< HEAD
.DS_Store
.LSOverride
Icon

# Thumbnails
._*

# Files that might appear on external disk
.Spotlight-V100
.Trashes
=======
.DS_Store
.AppleDouble
Icon


# Thumbnails
._*

# Files that might appear on external disk
.Spotlight-V100
.Trashes
>>>>>>> f1cb24b9
<|MERGE_RESOLUTION|>--- conflicted
+++ resolved
@@ -1,24 +1,23 @@
-<<<<<<< HEAD
 .DS_Store
+
+.AppleDouble
+
 .LSOverride
-Icon
 
-# Thumbnails
-._*
-
-# Files that might appear on external disk
-.Spotlight-V100
-.Trashes
-=======
-.DS_Store
-.AppleDouble
 Icon
 
 
+
+
+
 # Thumbnails
+
 ._*
 
+
+
 # Files that might appear on external disk
+
 .Spotlight-V100
+
 .Trashes
->>>>>>> f1cb24b9
