--- conflicted
+++ resolved
@@ -19,10 +19,7 @@
 
 # Go workspace file
 go.work
-<<<<<<< HEAD
+go.work.sum
 
 # env file
-.env
-=======
-go.work.sum
->>>>>>> b0546f34
+.env