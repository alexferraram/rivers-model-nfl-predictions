# .gitignore for Grails 1.2 and 1.3

# web application files
/web-app/WEB-INF/classes

# default HSQL database files for production mode
/prodDb.*

# general HSQL database files
*Db.properties
*Db.script

# logs
/stacktrace.log
/test/reports
/logs

# project release file
/*.war

# plugin release files
/*.zip
/*.zip.sha1
/plugin.xml

# older plugin install locations
/plugins
/web-app/plugins

# "temporary" build files
<<<<<<< HEAD
/target
/target-eclipse

# other
*.iws
=======
/target
>>>>>>> 2544a6b7
<|MERGE_RESOLUTION|>--- conflicted
+++ resolved
@@ -1,4 +1,4 @@
-# .gitignore for Grails 1.2 and 1.3
+# .gitignore for Grails 1.2, 1.3 and 2.x
 
 # web application files
 /web-app/WEB-INF/classes
@@ -28,12 +28,8 @@
 /web-app/plugins
 
 # "temporary" build files
-<<<<<<< HEAD
 /target
 /target-eclipse
 
 # other
-*.iws
-=======
-/target
->>>>>>> 2544a6b7
+*.iws