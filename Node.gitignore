# Logs
logs
*.log
npm-debug.log*
yarn-debug.log*
yarn-error.log*
lerna-debug.log*

# Diagnostic reports (https://nodejs.org/api/report.html)
report.[0-9]*.[0-9]*.[0-9]*.[0-9]*.json

# Runtime data
pids
*.pid
*.seed
*.pid.lock

# Directory for instrumented libs generated by jscoverage/JSCover
lib-cov

# Coverage directory used by tools like istanbul
coverage
*.lcov

# nyc test coverage
.nyc_output

# Grunt intermediate storage (https://gruntjs.com/creating-plugins#storing-task-files)
.grunt

# Bower dependency directory (https://bower.io/)
bower_components

# node-waf configuration
.lock-wscript

# Compiled binary addons (https://nodejs.org/api/addons.html)
build/Release

# Dependency directories
node_modules/
jspm_packages/

# Snowpack dependency directory (https://snowpack.dev/)
web_modules/

# TypeScript cache
*.tsbuildinfo

# Optional npm cache directory
.npm

# Optional eslint cache
.eslintcache

# Optional stylelint cache
.stylelintcache

# Optional REPL history
.node_repl_history

# Output of 'npm pack'
*.tgz

# Yarn Integrity file
.yarn-integrity

# dotenv environment variable files
.env
.env.*
!.env.example

# parcel-bundler cache (https://parceljs.org/)
.cache
.parcel-cache

# Next.js build output
.next
out

# Nuxt.js build / generate output
.nuxt
dist
.output

# Gatsby files
.cache/
# Comment in the public line in if your project uses Gatsby and not Next.js
# https://nextjs.org/blog/next-9-1#public-directory-support
# public

# vuepress build output
.vuepress/dist

# vuepress v2.x temp and cache directory
.temp
.cache

# Sveltekit cache directory
.svelte-kit/

# vitepress build output
**/.vitepress/dist

# vitepress cache directory
**/.vitepress/cache

# Docusaurus cache and generated files
.docusaurus

# Serverless directories
.serverless/

# FuseBox cache
.fusebox/

# DynamoDB Local files
.dynamodb/

# Firebase cache directory
.firebase/

# TernJS port file
.tern-port

# Stores VSCode versions used for testing VSCode extensions
.vscode-test

<<<<<<< HEAD
# yarn v2
.yarn/cache
.yarn/unplugged
.yarn/build-state.yml
.yarn/install-state.gz
.pnp.*

# Snyk cache files
.dccache
=======
# yarn v3
.pnp.*
.yarn/*
!.yarn/patches
!.yarn/plugins
!.yarn/releases
!.yarn/sdks
!.yarn/versions

# Vite files
vite.config.js.timestamp-*
vite.config.ts.timestamp-*
.vite/
>>>>>>> fc6ce5da
<|MERGE_RESOLUTION|>--- conflicted
+++ resolved
@@ -62,9 +62,6 @@
 # Output of 'npm pack'
 *.tgz
 
-# Yarn Integrity file
-.yarn-integrity
-
 # dotenv environment variable files
 .env
 .env.*
@@ -126,19 +123,14 @@
 # Stores VSCode versions used for testing VSCode extensions
 .vscode-test
 
-<<<<<<< HEAD
-# yarn v2
-.yarn/cache
-.yarn/unplugged
-.yarn/build-state.yml
-.yarn/install-state.gz
+# yarn v3
 .pnp.*
 
 # Snyk cache files
 .dccache
-=======
-# yarn v3
-.pnp.*
+
+# Yarn files
+.yarn-integrity
 .yarn/*
 !.yarn/patches
 !.yarn/plugins
@@ -150,4 +142,3 @@
 vite.config.js.timestamp-*
 vite.config.ts.timestamp-*
 .vite/
->>>>>>> fc6ce5da
