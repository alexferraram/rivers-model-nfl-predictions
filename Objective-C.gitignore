--- conflicted
+++ resolved
@@ -19,12 +19,7 @@
 
 ## Other
 *.moved-aside
-<<<<<<< HEAD
 *.xcuserstate
-=======
-*.xccheckout
-*.xcscmblueprint
->>>>>>> c4ff566a
 
 ## Obj-C/Swift specific
 *.hmap
