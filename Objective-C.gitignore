# OS X
.DS_Store
<<<<<<< HEAD
build/
=======

# Xcode
*/build/*
>>>>>>> 7bbc288b
*.pbxuser
!default.pbxuser
*.mode1v3
!default.mode1v3
*.mode2v3
!default.mode2v3
*.perspectivev3
!default.perspectivev3
xcuserdata
*.xccheckout
profile
*.moved-aside
DerivedData
.idea/
*.hmap
*.xccheckout

# CocoaPods
Pods<|MERGE_RESOLUTION|>--- conflicted
+++ resolved
@@ -1,12 +1,8 @@
 # OS X
 .DS_Store
-<<<<<<< HEAD
-build/
-=======
 
 # Xcode
-*/build/*
->>>>>>> 7bbc288b
+build/
 *.pbxuser
 !default.pbxuser
 *.mode1v3
