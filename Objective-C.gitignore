--- conflicted
+++ resolved
@@ -1,10 +1,6 @@
 # Xcode
-<<<<<<< HEAD
 .DS_Store
-build/*
-=======
 build/
->>>>>>> 0a9d0c31
 *.pbxuser
 !default.pbxuser
 *.mode1v3
