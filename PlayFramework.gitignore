# Extracted from https://github.com/ulrich/macaron-factory/blob/master/.gitignore
# Ignore all dotfiles...
.*
# except for .gitignore
!.gitignore

# Ignore Play! working directory #
db
eclipse
log
logs
precompiled
tmp
test-result
<<<<<<< HEAD
server.pid
=======
eclipse
server.pid
modules
>>>>>>> 8ad25f77
<|MERGE_RESOLUTION|>--- conflicted
+++ resolved
@@ -12,10 +12,5 @@
 precompiled
 tmp
 test-result
-<<<<<<< HEAD
 server.pid
-=======
-eclipse
-server.pid
-modules
->>>>>>> 8ad25f77
+modules