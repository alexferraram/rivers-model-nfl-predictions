--- conflicted
+++ resolved
@@ -17,10 +17,6 @@
 target
 tmp
 test-result
-<<<<<<< HEAD
-server.pid
-=======
 server.pid
 *.iml
-*.eml
->>>>>>> 8a47a81d
+*.eml