# Byte-compiled / optimized / DLL files
__pycache__/
*.py[cod]
*$py.class

# C extensions
*.so

# Distribution / packaging
.Python
build/
develop-eggs/
dist/
downloads/
eggs/
.eggs/
lib/
lib64/
parts/
sdist/
var/
wheels/
share/python-wheels/
*.egg-info/
.installed.cfg
*.egg
MANIFEST

# PyInstaller
#  Usually these files are written by a python script from a template
#  before PyInstaller builds the exe, so as to inject date/other infos into it.
*.manifest
*.spec

# Installer logs
pip-log.txt
pip-delete-this-directory.txt

# Unit test / coverage reports
htmlcov/
.tox/
.nox/
.coverage
.coverage.*
.cache
nosetests.xml
coverage.xml
*.cover
*.py,cover
.hypothesis/
.pytest_cache/
cover/

# Translations
*.mo
*.pot

# Django stuff:
*.log
local_settings.py
db.sqlite3
db.sqlite3-journal

# Flask stuff:
instance/
.webassets-cache

# Scrapy stuff:
.scrapy

# Sphinx documentation
docs/_build/

# PyBuilder
.pybuilder/
target/

# Jupyter Notebook
.ipynb_checkpoints

# IPython
profile_default/
ipython_config.py

# pyenv
#   For a library or package, you might want to ignore these files since the code is
#   intended to run in multiple environments; otherwise, check them in:
# .python-version

# pipenv
#   According to pypa/pipenv#598, it is recommended to include Pipfile.lock in version control.
#   However, in case of collaboration, if having platform-specific dependencies or dependencies
#   having no cross-platform support, pipenv may install dependencies that don't work, or not
#   install all needed dependencies.
#Pipfile.lock

# poetry
#   Similar to Pipfile.lock, it is generally recommended to include poetry.lock in version control.
#   This is especially recommended for binary packages to ensure reproducibility, and is more
#   commonly ignored for libraries.
#   https://python-poetry.org/docs/basic-usage/#commit-your-poetrylock-file-to-version-control
#poetry.lock

# PEP 582; used by e.g. github.com/David-OConnor/pyflow
__pypackages__/

# Celery stuff
celerybeat-schedule
celerybeat.pid

# SageMath parsed files
*.sage.py

# Environments
.env
.venv
env/
venv/
ENV/
env.bak/
venv.bak/

# Spyder project settings
.spyderproject
.spyproject

# Rope project settings
.ropeproject

# mkdocs documentation
/site

# mypy
.mypy_cache/
.dmypy.json
dmypy.json

# Pyre type checker
.pyre/

# pytype static type analyzer
.pytype/

# Cython debug symbols
cython_debug/

<<<<<<< HEAD
# VSCode import helper
PythonImportHelper-v2-Completion.json
=======
# PyCharm
#  JetBrains specific template is maintainted in a separate JetBrains.gitignore that can
#  be found at https://github.com/github/gitignore/blob/main/Global/JetBrains.gitignore
#  and can be added to the global gitignore or merged into this file.  For a more nuclear
#  option (not recommended) you can uncomment the following to ignore the entire idea folder.
#.idea/
>>>>>>> cfdda2ac
<|MERGE_RESOLUTION|>--- conflicted
+++ resolved
@@ -144,14 +144,12 @@
 # Cython debug symbols
 cython_debug/
 
-<<<<<<< HEAD
 # VSCode import helper
 PythonImportHelper-v2-Completion.json
-=======
+
 # PyCharm
 #  JetBrains specific template is maintainted in a separate JetBrains.gitignore that can
 #  be found at https://github.com/github/gitignore/blob/main/Global/JetBrains.gitignore
 #  and can be added to the global gitignore or merged into this file.  For a more nuclear
 #  option (not recommended) you can uncomment the following to ignore the entire idea folder.
-#.idea/
->>>>>>> cfdda2ac
+#.idea/