# Byte-compiled / optimized / DLL files
__pycache__/
*.py[cod]
*$py.class

# C extensions
*.so

# Distribution / packaging
.Python
build/
develop-eggs/
dist/
downloads/
eggs/
.eggs/
lib/
lib64/
parts/
sdist/
var/
wheels/
share/python-wheels/
*.egg-info/
.installed.cfg
*.egg
MANIFEST

# PyInstaller
#  Usually these files are written by a python script from a template
#  before PyInstaller builds the exe, so as to inject date/other infos into it.
*.manifest
*.spec

# Installer logs
pip-log.txt
pip-delete-this-directory.txt

# Unit test / coverage reports
htmlcov/
.tox/
.nox/
.coverage
.coverage.*
.cache
nosetests.xml
coverage.xml
*.cover
*.py,cover
.hypothesis/
.pytest_cache/
cover/

# Translations
*.mo
*.pot

# Django stuff:
*.log
local_settings.py
db.sqlite3
db.sqlite3-journal

# Flask stuff:
instance/
.webassets-cache

# Scrapy stuff:
.scrapy

# Sphinx documentation
docs/_build/

# PyBuilder
.pybuilder/
target/

# Jupyter Notebook
.ipynb_checkpoints

# IPython
profile_default/
ipython_config.py

# pyenv
#   For a library or package, you might want to ignore these files since the code is
#   intended to run in multiple environments; otherwise, check them in:
# .python-version

# pipenv
#   According to pypa/pipenv#598, it is recommended to include Pipfile.lock in version control.
#   However, in case of collaboration, if having platform-specific dependencies or dependencies
#   having no cross-platform support, pipenv may install dependencies that don't work, or not
#   install all needed dependencies.
#Pipfile.lock

# PEP 582; used by e.g. github.com/David-OConnor/pyflow
__pypackages__/

# Celery stuff
celerybeat-schedule
celerybeat.pid

# SageMath parsed files
*.sage.py

# Environments
.env
.venv
env/
venv/
ENV/
env.bak/
venv.bak/

# Spyder project settings
.spyderproject
.spyproject

# Rope project settings
.ropeproject

# mkdocs documentation
/site

# mypy
.mypy_cache/
.dmypy.json
dmypy.json

# Pyre type checker
.pyre/

# pytype static type analyzer
.pytype/

# Cython debug symbols
cython_debug/

<<<<<<< HEAD
# Poetry config file
poetry.toml
=======
# PyCharm
#  JetBrains specific template is maintainted in a separate JetBrains.gitignore that can
#  be found at https://github.com/github/gitignore/blob/main/Global/JetBrains.gitignore
#  and can be added to the global gitignore or merged into this file.  For a more nuclear
#  option (not recommended) you can uncomment the following to ignore the entire idea folder.
#.idea/
>>>>>>> 996b2a21
<|MERGE_RESOLUTION|>--- conflicted
+++ resolved
@@ -137,14 +137,12 @@
 # Cython debug symbols
 cython_debug/
 
-<<<<<<< HEAD
-# Poetry config file
-poetry.toml
-=======
 # PyCharm
 #  JetBrains specific template is maintainted in a separate JetBrains.gitignore that can
 #  be found at https://github.com/github/gitignore/blob/main/Global/JetBrains.gitignore
 #  and can be added to the global gitignore or merged into this file.  For a more nuclear
 #  option (not recommended) you can uncomment the following to ignore the entire idea folder.
 #.idea/
->>>>>>> 996b2a21
+
+# Poetry config file
+poetry.toml