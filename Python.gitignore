# Byte-compiled / optimized / DLL files
__pycache__/
*.py[cod]
*$py.class

# C extensions
*.so

# Distribution / packaging
.Python
build/
develop-eggs/
dist/
downloads/
eggs/
.eggs/
lib/
lib64/
parts/
sdist/
var/
wheels/
pip-wheel-metadata/
share/python-wheels/
*.egg-info/
.installed.cfg
*.egg
MANIFEST

# PyInstaller
#  Usually these files are written by a python script from a template
#  before PyInstaller builds the exe, so as to inject date/other infos into it.
*.manifest
*.spec

# Installer logs
pip-log.txt
pip-delete-this-directory.txt

# Unit test / coverage reports
htmlcov/
.tox/
.nox/
.coverage
.coverage.*
.cache
nosetests.xml
coverage.xml
*.cover
*.py,cover
.hypothesis/
.pytest_cache/

# Translations
*.mo
*.pot

# Django stuff:
*.log
local_settings.py
db.sqlite3
db.sqlite3-journal

# Flask stuff:
instance/
.webassets-cache

# Scrapy stuff:
.scrapy

# Sphinx documentation
docs/_build/

# PyBuilder
target/

# Jupyter Notebook
.ipynb_checkpoints

# IPython
profile_default/
ipython_config.py

# pyenv
.python-version

# pipenv
#   According to pypa/pipenv#598, it is recommended to include Pipfile.lock in version control.
#   However, in case of collaboration, if having platform-specific dependencies or dependencies
#   having no cross-platform support, pipenv may install dependencies that don't work, or not
#   install all needed dependencies.
#Pipfile.lock

# PEP 582; used by e.g. github.com/David-OConnor/pyflow
__pypackages__/

# Celery stuff
celerybeat-schedule
celerybeat.pid

# SageMath parsed files
*.sage.py

# Environments
.env
.venv
env/
venv/
ENV/
env.bak/
venv.bak/

# Spyder project settings
.spyderproject
.spyproject

# Rope project settings
.ropeproject

# mkdocs documentation
/site

# mypy
.mypy_cache/
.dmypy.json
dmypy.json

# Pyre type checker
.pyre/

<<<<<<< HEAD
# pytest benchmark
.benchmarks/
=======
# pytype static type analyzer
.pytype/
>>>>>>> 7b5783ac
<|MERGE_RESOLUTION|>--- conflicted
+++ resolved
@@ -128,10 +128,8 @@
 # Pyre type checker
 .pyre/
 
-<<<<<<< HEAD
 # pytest benchmark
 .benchmarks/
-=======
+
 # pytype static type analyzer
-.pytype/
->>>>>>> 7b5783ac
+.pytype/