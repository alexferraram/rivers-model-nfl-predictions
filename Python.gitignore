# Byte-compiled / optimized / DLL files
__pycache__/
*.py[cod]
*$py.class

# C extensions
*.so

# Distribution / packaging
.Python
build/
develop-eggs/
dist/
downloads/
eggs/
.eggs/
lib/
lib64/
parts/
sdist/
var/
wheels/
share/python-wheels/
*.egg-info/
.installed.cfg
*.egg
MANIFEST

# PyInstaller
#  Usually these files are written by a python script from a template
#  before PyInstaller builds the exe, so as to inject date/other infos into it.
*.manifest
*.spec

# Installer logs
pip-log.txt
pip-delete-this-directory.txt

# Unit test / coverage reports
htmlcov/
.tox/
.nox/
.coverage
.coverage.*
.cache
nosetests.xml
coverage.xml
*.cover
*.py,cover
.hypothesis/
.pytest_cache/
cover/

# Translations
*.mo
*.pot

# Django stuff:
*.log
local_settings.py
db.sqlite3
db.sqlite3-journal

# Flask stuff:
instance/
.webassets-cache

# Scrapy stuff:
.scrapy

# Sphinx documentation
docs/_build/

# PyBuilder
.pybuilder/
target/

# Jupyter Notebook
.ipynb_checkpoints

# IPython
profile_default/
ipython_config.py

# pyenv
#   For a library or package, you might want to ignore these files since the code is
#   intended to run in multiple environments; otherwise, check them in:
# .python-version

# pipenv
#   According to pypa/pipenv#598, it is recommended to include Pipfile.lock in version control.
#   However, in case of collaboration, if having platform-specific dependencies or dependencies
#   having no cross-platform support, pipenv may install dependencies that don't work, or not
#   install all needed dependencies.
#Pipfile.lock

# UV
#   Similar to Pipfile.lock, it is generally recommended to include uv.lock in version control.
#   This is especially recommended for binary packages to ensure reproducibility, and is more
#   commonly ignored for libraries.
#uv.lock

# poetry
#   Similar to Pipfile.lock, it is generally recommended to include poetry.lock in version control.
#   This is especially recommended for binary packages to ensure reproducibility, and is more
#   commonly ignored for libraries.
#   https://python-poetry.org/docs/basic-usage/#commit-your-poetrylock-file-to-version-control
#poetry.lock

# pdm
#   Similar to Pipfile.lock, it is generally recommended to include pdm.lock in version control.
#pdm.lock
#   pdm stores project-wide configurations in .pdm.toml, but it is recommended to not include it
#   in version control.
#   https://pdm.fming.dev/latest/usage/project/#working-with-version-control
.pdm.toml
.pdm-python
.pdm-build/

# PEP 582; used by e.g. github.com/David-OConnor/pyflow and github.com/pdm-project/pdm
__pypackages__/

# Celery stuff
celerybeat-schedule
celerybeat.pid

# SageMath parsed files
*.sage.py

# Environments
.env
.venv
env/
venv/
ENV/
env.bak/
venv.bak/

# Spyder project settings
.spyderproject
.spyproject

# Rope project settings
.ropeproject

# mkdocs documentation
/site

# mypy
.mypy_cache/
.dmypy.json
dmypy.json

# Pyre type checker
.pyre/

# pytype static type analyzer
.pytype/

# Cython debug symbols
cython_debug/

# PyCharm
#  JetBrains specific template is maintained in a separate JetBrains.gitignore that can
#  be found at https://github.com/github/gitignore/blob/main/Global/JetBrains.gitignore
#  and can be added to the global gitignore or merged into this file.  For a more nuclear
#  option (not recommended) you can uncomment the following to ignore the entire idea folder.
#.idea/

<<<<<<< HEAD
# Abstra
# Ignore directory with user credentials, local state and settings
.abstra/
=======
# Visual Studio Code
#  Visual Studio Code specific template is maintained in a separate VisualStudioCode.gitignore 
#  that can be found at https://github.com/github/gitignore/blob/main/Global/VisualStudioCode.gitignore
#  and can be added to the global gitignore or merged into this file. However, if you prefer, 
#  you could uncomment the following to ignore the enitre vscode folder
# .vscode/

# Ruff stuff:
.ruff_cache/

# PyPI configuration file
.pypirc

# Cursor
#  Cursor is an AI-powered code editor. `.cursorignore` specifies files/directories to
#  exclude from AI features like autocomplete and code analysis. Recommended for sensitive data
#  refer to https://docs.cursor.com/context/ignore-files
.cursorignore
.cursorindexingignore
>>>>>>> db908032
<|MERGE_RESOLUTION|>--- conflicted
+++ resolved
@@ -167,11 +167,12 @@
 #  option (not recommended) you can uncomment the following to ignore the entire idea folder.
 #.idea/
 
-<<<<<<< HEAD
 # Abstra
-# Ignore directory with user credentials, local state and settings
+# Abstra is an AI-powered process automation framework.
+# Ignore directories containing user credentials, local state, and settings.
+# Learn more at https://abstra.io/docs
 .abstra/
-=======
+
 # Visual Studio Code
 #  Visual Studio Code specific template is maintained in a separate VisualStudioCode.gitignore 
 #  that can be found at https://github.com/github/gitignore/blob/main/Global/VisualStudioCode.gitignore
@@ -190,5 +191,4 @@
 #  exclude from AI features like autocomplete and code analysis. Recommended for sensitive data
 #  refer to https://docs.cursor.com/context/ignore-files
 .cursorignore
-.cursorindexingignore
->>>>>>> db908032
+.cursorindexingignore