--- conflicted
+++ resolved
@@ -16,15 +16,10 @@
 *.pro.user.*
 moc_*.cpp
 qrc_*.cpp
-<<<<<<< HEAD
 ui_*.h
 Makefile*
-*-build-*
-=======
-Makefile
 *-build-*
 
 # QtCreator
 
-*.autosave
->>>>>>> dc413f06
+*.autosave