--- conflicted
+++ resolved
@@ -153,15 +153,9 @@
 *.bak
 *.sav
 
-<<<<<<< HEAD
-# pdfcomment
-.upa
-.upb
-=======
 # endfloat
 *.ttt
 *.fff
 
 # Latexian
-TSWLatexianTemp*
->>>>>>> a25a0191
+TSWLatexianTemp*