# Local .terraform directories
**/.terraform/*

# .tfstate files
*.tfstate
*.tfstate.*

# Crash log files
crash.log
crash.*.log

# Exclude all .tfvars files, which are likely to contain sensitive data, such as
# password, private keys, and other secrets. These should not be part of version 
# control as they are data points which are potentially sensitive and subject 
# to change depending on the environment.
*.tfvars
*.tfvars.json

# Ignore override files as they are usually used to override resources locally and so
# are not checked in
override.tf
override.tf.json
*_override.tf
*_override.tf.json

# Ignore transient lock info files created by terraform apply
.terraform.tfstate.lock.info

# Include override files you do wish to add to version control using negated pattern
# !example_override.tf

# Include tfplan files to ignore the plan output of command: terraform plan -out=tfplan
# example: *tfplan*

# Ignore CLI configuration files
.terraformrc
<<<<<<< HEAD
terraform.rc

# Ignore hcl file
.terraform.lock.hcl

# Ignore graph file
*.dot
=======
terraform.rc
>>>>>>> 3674ae09
<|MERGE_RESOLUTION|>--- conflicted
+++ resolved
@@ -34,14 +34,11 @@
 
 # Ignore CLI configuration files
 .terraformrc
-<<<<<<< HEAD
 terraform.rc
 
 # Ignore hcl file
 .terraform.lock.hcl
 
+
 # Ignore graph file
-*.dot
-=======
-terraform.rc
->>>>>>> 3674ae09
+*.dot