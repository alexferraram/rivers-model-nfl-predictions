### TwinCAT3 ###
# website: https://www.beckhoff.com/twincat3/

# TwinCAT PLC
*.plcproj.bak
*.plcproj.orig
*.tpy
*.tclrs
*.library
*.compiled-library
*.compileinfo
*.asm
*.core
LineIDs.dbg
LineIDs.dbg.bak

# TwinCAT C++ and shared types
# ignoring the TMC file is only useful for plain PLC programming
# as soon as shared data types (via tmc), C++ or in general TcCom-Module are used, the TMC file has to be part of the repository
*.tmc
*.tmcRefac

# TwinCAT project files
*.tsproj.bak
*.tsproj.b?k
*.tsproj.orig
<<<<<<< HEAD
*.xt?.bak
*.xt?.bk?
*.xt?.orig
=======
*.tspproj.bak
*.xti.bak
*.xti.bk?
*.xti.orig
*.xtv
*.xtv.bak
*.xtv.bk?
>>>>>>> 310d5c4f

# Multiuser specific
**/.TcGit/

# exclude not required folders
**/_Boot/
**/_CompileInfo/
**/_Libraries/
**/_ModuleInstall/
**/_Deployment/
**/_Repository/

<<<<<<< HEAD
# VS Shell project specific files
*.~u
*.project.~u
*.suo
.vs/
=======
# To include a specific library directory (i.e. third party/custom libs), 
# use pattern `!/**/_Libraries/<directory name>/` i.e. `!/**/_Libraries/www.tcunit.org/`
# 

# VS Shell project specific files and folders
**/.vs/
*.~u
*.project.~u
*.suo
>>>>>>> 310d5c4f
<|MERGE_RESOLUTION|>--- conflicted
+++ resolved
@@ -24,19 +24,14 @@
 *.tsproj.bak
 *.tsproj.b?k
 *.tsproj.orig
-<<<<<<< HEAD
-*.xt?.bak
-*.xt?.bk?
-*.xt?.orig
-=======
 *.tspproj.bak
 *.xti.bak
 *.xti.bk?
 *.xti.orig
 *.xtv
-*.xtv.bak
 *.xtv.bk?
->>>>>>> 310d5c4f
+*.xt?.bk?
+*.xt?.orig
 
 # Multiuser specific
 **/.TcGit/
@@ -49,13 +44,7 @@
 **/_Deployment/
 **/_Repository/
 
-<<<<<<< HEAD
-# VS Shell project specific files
-*.~u
-*.project.~u
-*.suo
-.vs/
-=======
+
 # To include a specific library directory (i.e. third party/custom libs), 
 # use pattern `!/**/_Libraries/<directory name>/` i.e. `!/**/_Libraries/www.tcunit.org/`
 # 
@@ -64,5 +53,4 @@
 **/.vs/
 *.~u
 *.project.~u
-*.suo
->>>>>>> 310d5c4f
+*.suo