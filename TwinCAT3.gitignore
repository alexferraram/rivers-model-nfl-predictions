### TwinCAT3 ###
# website: https://www.beckhoff.com/twincat3/

# TwinCAT PLC
*.plcproj.bak
*.plcproj.orig
*.tpy
*.tclrs
*.library
*.compiled-library
*.compileinfo
*.asm
*.core
LineIDs.dbg
LineIDs.dbg.bak

# TwinCAT C++ and shared types
# ignoring the TMC file is only useful for plain PLC programming
# as soon as shared data types (via tmc), C++ or in general TcCom-Module are used, the TMC file has to be part of the repository
*.tmc
*.tmcRefac

# TwinCAT project files
*.tsproj.bak
*.tsproj.b?k
*.tsproj.orig
*.tspproj.bak
*.xti.bak
<<<<<<< HEAD
LineIDs.dbg
LineIDs.dbg.bak
_Boot/
_CompileInfo/
_ModuleInstall/

# Exclude all libraries
/**/_Libraries/*/

# To include a specific library directory (i.e. third party/custom libs), 
# use pattern `!/**/_Libraries/<directory name>/` i.e. `!/**/_Libraries/www.tcunit.org/`
# 
=======
*.xti.bk?
*.xti.orig
*.xtv
*.xtv.bak
*.xtv.bk?

# Multiuser specific
**/.TcGit/

# exclude not required folders
**/_Boot/
**/_CompileInfo/
**/_Libraries/
**/_ModuleInstall/
**/_Deployment/
**/_Repository/

# VS Shell project specific files and folders
**/.vs/
*.~u
*.project.~u
*.suo
>>>>>>> 27735251
<|MERGE_RESOLUTION|>--- conflicted
+++ resolved
@@ -26,20 +26,6 @@
 *.tsproj.orig
 *.tspproj.bak
 *.xti.bak
-<<<<<<< HEAD
-LineIDs.dbg
-LineIDs.dbg.bak
-_Boot/
-_CompileInfo/
-_ModuleInstall/
-
-# Exclude all libraries
-/**/_Libraries/*/
-
-# To include a specific library directory (i.e. third party/custom libs), 
-# use pattern `!/**/_Libraries/<directory name>/` i.e. `!/**/_Libraries/www.tcunit.org/`
-# 
-=======
 *.xti.bk?
 *.xti.orig
 *.xtv
@@ -57,9 +43,12 @@
 **/_Deployment/
 **/_Repository/
 
+# To include a specific library directory (i.e. third party/custom libs), 
+# use pattern `!/**/_Libraries/<directory name>/` i.e. `!/**/_Libraries/www.tcunit.org/`
+# 
+
 # VS Shell project specific files and folders
 **/.vs/
 *.~u
 *.project.~u
-*.suo
->>>>>>> 27735251
+*.suo