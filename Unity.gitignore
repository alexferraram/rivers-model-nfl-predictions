<<<<<<< HEAD
## Ignore Unity temporary files, build results, ...
## Get latest from https://github.com/github/gitignore/blob/master/Unity.gitignore
[Ll]ibrary/
[Tt]emp/
[Oo]bj/
[Bb]uild/
[Bb]uilds/
[Ll]ogs/
=======
# This .gitignore file should be placed at the root of your Unity project directory

/[Ll]ibrary/
/[Tt]emp/
/[Oo]bj/
/[Bb]uild/
/[Bb]uilds/
/[Ll]ogs/
/[Mm]emoryCaptures/
>>>>>>> 445fddf9

# Never ignore Asset meta data
!/[Aa]ssets/**/*.meta

# Uncomment this line if you wish to ignore the asset store tools plugin
# /[Aa]ssets/AssetStoreTools*

# TextMesh Pro files
[Aa]ssets/TextMesh*Pro/

# Autogenerated Jetbrains Rider plugin
[Aa]ssets/Plugins/Editor/JetBrains*

# Visual Studio cache directory
.vs/

# Gradle cache directory
.gradle/

# Autogenerated VS/MD/Consulo solution and project files
ExportedObj/
.consulo/
*.csproj
*.unityproj
*.sln
*.suo
*.tmp
*.user
*.userprefs
*.pidb
*.booproj
*.svd
*.pdb
*.mdb
*.opendb
*.VC.db

# Unity3D generated meta files
*.pidb.meta
*.pdb.meta
*.mdb.meta

# Unity3D generated file on crash reports
sysinfo.txt

# Builds
*.apk
*.unitypackage

# Crashlytics generated file
crashlytics-build.properties
<|MERGE_RESOLUTION|>--- conflicted
+++ resolved
@@ -1,15 +1,7 @@
-<<<<<<< HEAD
-## Ignore Unity temporary files, build results, ...
-## Get latest from https://github.com/github/gitignore/blob/master/Unity.gitignore
-[Ll]ibrary/
-[Tt]emp/
-[Oo]bj/
-[Bb]uild/
-[Bb]uilds/
-[Ll]ogs/
-=======
 # This .gitignore file should be placed at the root of your Unity project directory
-
+#
+# Get latest from https://github.com/github/gitignore/blob/master/Unity.gitignore
+#
 /[Ll]ibrary/
 /[Tt]emp/
 /[Oo]bj/
@@ -17,7 +9,6 @@
 /[Bb]uilds/
 /[Ll]ogs/
 /[Mm]emoryCaptures/
->>>>>>> 445fddf9
 
 # Never ignore Asset meta data
 !/[Aa]ssets/**/*.meta
